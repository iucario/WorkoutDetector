<<<<<<< HEAD
import json
import os
=======
from collections import Counter
>>>>>>> d9985909
from typing import Dict, List, Optional, OrderedDict, Tuple, Union

import matplotlib.pyplot as plt
import numpy as np
import pandas as pd
import torch
from workoutdetector.utils import pred_to_count, to_softmax


def obo_mae(preds: List[int],
            targets: List[int],
            ratio: bool = True) -> Union[Tuple[float, int], Tuple[float, float]]:
    """Evaluate count prediction. By mean absolute error and off-by-one error."""

    mae = 0.0
    off_by_one = 0.0
    for pred, target in zip(preds, targets):
        mae += abs(pred - target)
        off_by_one += (abs(pred - target) == 1)
    if ratio:
        return mae / len(preds), off_by_one / len(preds)
    else:
        return mae / len(preds), off_by_one


def eval_count(preds: List[int], gt: List[int]):
    """Evaluates counting accuracy
    
    Args:
        preds (list of int): predicted reps. [start_1, end_1, ...]
        gt (list of int): ground truth reps
    Returns:
        Tuple[float]: Recall and precision
    Metrics:
        - OBO (off by one) accuracy
        - MAE: mean averaged error
        * True positive: count when repetition occurs
        * False positive: count when no repetition occurs
        - Recall: TP / ground truth counts
        - Precision: TP / predicted counts
    Example::

        >>> preds = [1, 3, 5, 7]
        >>> gt = [0, 2, 4, 6]
        >>> eval_count(preds, gt)
        (1.0, 1.0)

        >>> preds = [1, 3, 5, 7]
        >>> gt = [0, 5, 7, 9]
        >>> eval_count(preds, gt)
        (0.5, 0.5)
    """
    # TODO: how to define true positive and false positive?
    pass


def analyze_count(csv: str, out_csv: Optional[str]) -> None:
    """Input a csv file, analyze results
    
    Args:
        csv (str): path to csv file, with columns:
            `,name,gt_count,pred_count,gt_rep,pred_rep,split,action`
        out_csv (str or None): path to save output csv file, with columns:
            `,action,split,mae,obo_acc,total,avg_count`
    Example:
        >>> in_csv = 'out/tsm_lightning_sparse_sample_eval.csv'
        >>> out_csv = in_csv.replace('.csv', '_meta.csv')
        >>> analyze_count(in_csv, out_csv)
    """

    df = pd.read_csv(csv, index_col='name')
    actions = df.action.unique()
    splits = df.split.unique()
    out = []
    split_out: Dict[str, dict] = dict((sp, {
        'mae': 0,
        'obo': 0,
        'total': 0,
        'avg_count': 0.0
    }) for sp in splits)
    for split in splits:
        for action in actions:
            df_action = df.loc[(df.action == action) & (df.split == split)]
            gt_count = df_action.gt_count.values
            pred_count = df_action.pred_count.values
            mae, obo = obo_mae(pred_count, gt_count, ratio=False)
            avg_count = np.mean(gt_count)
            out.append([action, split, mae, obo, len(df_action), avg_count])
            split_out[split]['mae'] += int(mae * len(df_action))
            split_out[split]['obo'] += int(obo)
            split_out[split]['total'] += len(df_action)
            split_out[split]['avg_count'] += gt_count.sum()

    df_out = pd.DataFrame(
        out, columns=['action', 'split', 'mae', 'obo_acc', 'total', 'avg_count'])
    # all actions per split
    for split in splits:
        print(f'{split}: {split_out[split]}')
        total = split_out[split]['total']
        row = pd.DataFrame(
            {
                'action': 'all',
                'split': split,
                'mae': split_out[split]['mae'] / total,
                'obo_acc': split_out[split]['obo'],
                'total': total,
                'avg_count': split_out[split]['avg_count'] / total
            },
            index=[0])
        df_out = df_out.append(row, ignore_index=True)

    if out_csv:
        df_out.to_csv(out_csv)
    print(df_out)


def smooth_pred(pred: List[int], window: int) -> List[int]:
<<<<<<< HEAD
    """Select the most frequent predicted labels in non-overlapping windows.
=======
    """Select the most frequent predicted labels in non-overlapping windows
>>>>>>> d9985909
    Test on different values and select the best for evaluation.
    Previous related papers did this. They selected the best stride.
    """
    pred_smooth = []
    for i in range(0, len(pred), window):
        counter = Counter(pred[i:min(i + window, len(pred))])
        pred_smooth.append(counter.most_common(1)[0][0])
    return pred_smooth

<<<<<<< HEAD

=======
>>>>>>> d9985909
def true_seg_only(pred: List[int]):
    """Only the segments that has valid action are evaluated."""
    pass

<<<<<<< HEAD

def eval_one_video_heuristic():
    pass


=======
def eval_one_video_heuristic():
    pass

>>>>>>> d9985909
def eval_one_video_density():
    pass


def main(json_dir: str,
         anno_path: str,
         out_csv: Optional[str],
         softmax: bool = False,
         threshold: float = 0.5,
         stride: int = 1,
         step: int = 2,
         window: int = 1) -> None:
    """Evaluates obo accuracy and mean absolute error.
    
    Args:
        json_dir (str): path to dir containing json files with name
            `{video_name}.json
        anno_path (str): path to annotation file
        out_csv (str or None): path to save output csv file, with columns:
            `,name,gt_count,pred_count,gt_rep,pred_rep,split,action`
        softmax (bool): whether to apply softmax
    Example:
        >>> json_dir = 'out/tsm_lightning_sparse_sample'
        >>> anno_path = 'data/RepCount/annotation.csv'
        >>> out_csv = 'out/tsm_lightning_sparse_sample_eval.csv'
        >>> main(json_dir, anno_path, out_csv)
        Done. csv file saved to out/tsm_lightning_sparse_sample_eval.csv
        =====Mean absolute error: 4.0141, OBO acc: 0.2293=====
    """

    files = [f for f in os.listdir(json_dir) if f.endswith('.json')]
    anno = pd.read_csv(anno_path, index_col='name')
    out = []
    preds = []
    gts = []

    for f in files:
        video_name = f.split('.')[0] + '.mp4'
        if not video_name in anno.index:
            print(f'{video_name} not in annotation')
            continue
        # print(f'Evaluating {video_name}')
        with open(os.path.join(json_dir, f)) as fp:
            json_data = json.load(fp)
        # scores: {frame_index: {class_1: score}, {class_2: score}}
        scores: Dict[str, Dict[str, float]] = json_data['scores']
        if softmax:
            for k in scores.keys():
                scores[k] = to_softmax(scores[k])
        gt: List[int] = anno.loc[video_name]['reps']
        gt_count = anno.loc[video_name]['count'].astype(int)
        pred = []
        for v in scores.values():
            class_id, score = max(v.items(), key=lambda x: x[1])
            if score >= threshold:
                pred.append(int(class_id))
            else:
                pred.append(-1)
        # smooth predictions
        pred = smooth_pred(pred, window)
        pred_cout, pred_rep = pred_to_count(pred, stride=stride * window, step=step)
        preds.append(pred_cout)
        gts.append(gt_count)
        split = anno.loc[video_name]['split']
        action = json_data['action']
        out.append([video_name, gt_count, pred_cout, gt, pred_rep, split, action])
    mae, obo = obo_mae(preds, gts)
    df = pd.DataFrame(out,
                      columns=[
                          'name', 'gt_count', 'pred_count', 'gt_rep', 'pred_rep', 'split',
                          'action'
                      ])
    if out_csv:
        df.to_csv(out_csv)
        print(f'Done. csv file saved to {out_csv}')
    print(f'=====Mean absolute error: {mae:.4f}, OBO acc: {obo:.4f}=====')


if __name__ == '__main__':
<<<<<<< HEAD
    d = 'acc_0.841_epoch_26_20220711-191616_1x1'
    json_dir = f'out/{d}'
    anno_path = 'datasets/RepCount/annotation.csv'
    window = 10
    threshold = 0.5
    out_csv = f'out/{d}_window_{window}_threshold_{threshold}.csv'
    main(json_dir,
         anno_path,
         out_csv,
         softmax=True,
         window=window,
         stride=1,
         step=1,
         threshold=threshold)
=======
    d = '0720_stride_1_step_2'
    json_dir = f'out/{d}'
    anno_path = 'datasets/RepCount/annotation.csv'
    window = 6
    out_csv = f'out/{d}_window_{window}.csv'
    main(json_dir, anno_path, out_csv, softmax=True, window=window)
>>>>>>> d9985909
    analyze_count(out_csv, out_csv.replace('.csv', '_meta.csv'))<|MERGE_RESOLUTION|>--- conflicted
+++ resolved
@@ -1,9 +1,6 @@
-<<<<<<< HEAD
 import json
 import os
-=======
 from collections import Counter
->>>>>>> d9985909
 from typing import Dict, List, Optional, OrderedDict, Tuple, Union
 
 import matplotlib.pyplot as plt
@@ -121,11 +118,7 @@
 
 
 def smooth_pred(pred: List[int], window: int) -> List[int]:
-<<<<<<< HEAD
     """Select the most frequent predicted labels in non-overlapping windows.
-=======
-    """Select the most frequent predicted labels in non-overlapping windows
->>>>>>> d9985909
     Test on different values and select the best for evaluation.
     Previous related papers did this. They selected the best stride.
     """
@@ -135,25 +128,13 @@
         pred_smooth.append(counter.most_common(1)[0][0])
     return pred_smooth
 
-<<<<<<< HEAD
-
-=======
->>>>>>> d9985909
 def true_seg_only(pred: List[int]):
     """Only the segments that has valid action are evaluated."""
     pass
 
-<<<<<<< HEAD
-
 def eval_one_video_heuristic():
     pass
 
-
-=======
-def eval_one_video_heuristic():
-    pass
-
->>>>>>> d9985909
 def eval_one_video_density():
     pass
 
@@ -233,7 +214,6 @@
 
 
 if __name__ == '__main__':
-<<<<<<< HEAD
     d = 'acc_0.841_epoch_26_20220711-191616_1x1'
     json_dir = f'out/{d}'
     anno_path = 'datasets/RepCount/annotation.csv'
@@ -248,12 +228,4 @@
          stride=1,
          step=1,
          threshold=threshold)
-=======
-    d = '0720_stride_1_step_2'
-    json_dir = f'out/{d}'
-    anno_path = 'datasets/RepCount/annotation.csv'
-    window = 6
-    out_csv = f'out/{d}_window_{window}.csv'
-    main(json_dir, anno_path, out_csv, softmax=True, window=window)
->>>>>>> d9985909
     analyze_count(out_csv, out_csv.replace('.csv', '_meta.csv'))