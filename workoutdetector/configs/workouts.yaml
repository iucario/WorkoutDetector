--- conflicted
+++ resolved
@@ -1,24 +1,13 @@
 trainer:
   default_root_dir: exp/workouts-11-tsm
-<<<<<<< HEAD
-  max_epochs: 10
-  early_stopping: false
-  enable_checkpointing: null
-  num_nodes: 1
-  devices: 1
-  gpus: 1
-  strategy: dp
-  accelerator: gpu
-=======
   max_epochs: 30
   early_stopping: false
   enable_checkpointing: null
   num_nodes: 1
-  devices: 4
+  devices: auto
   gpus: auto
   strategy: ddp
   accelerator: auto
->>>>>>> 5f6f4010
   auto_select_gpus: true
   log_gpu_memory: true
   enable_progress_bar: true
@@ -37,17 +26,10 @@
   auto_lr_find: false
   prepare_data_per_node: null
   patience: 10
-<<<<<<< HEAD
-  fast_dev_run: true
-optimizer:
-  method: SGD
-  lr: 0.005
-=======
   fast_dev_run: false
 optimizer:
   method: SGD
   lr: 0.0075
->>>>>>> 5f6f4010
   momentum: 0.9
   weight_decay: 5.0e-4
   eps: 1.0e-8
@@ -73,11 +55,7 @@
   num_segments: 8
   filename_tmpl: 'img_{:05}.jpg'
   anno_col: 3
-<<<<<<< HEAD
-  batch_size: 8
-=======
   batch_size: 6
->>>>>>> 5f6f4010
   train:
     anno: data/Workout/rawframes/train.txt
     data_prefix: null
