--- conflicted
+++ resolved
@@ -4,11 +4,7 @@
   early_stopping: false
   enable_checkpointing: null
   num_nodes: 1
-<<<<<<< HEAD
   devices: auto
-=======
-  devices: 4
->>>>>>> 5f6f4010
   gpus: auto
   strategy: ddp
   log_gpu_memory: true
@@ -29,11 +25,7 @@
   auto_lr_find: false
   prepare_data_per_node: null
   patience: 10
-<<<<<<< HEAD
-  fast_dev_run: true
-=======
   fast_dev_run: false
->>>>>>> 5f6f4010
 optimizer:
   method: AdamW
   lr: 0.0005
@@ -51,11 +43,7 @@
 data:
   dataset_type: ImageDataset
   data_root: data/RepCount
-<<<<<<< HEAD
-  batch_size: 1
-=======
   batch_size: 16
->>>>>>> 5f6f4010
   filename_tmpl: null
   anno_col: null
   train:
@@ -89,8 +77,4 @@
     save_weights_only: false
     monitor: val/acc
     mode: max
-<<<<<<< HEAD
-    dirpath: null
-=======
-    dirpath: exp/rep_image_12
->>>>>>> 5f6f4010
+    dirpath: exp/rep_image_12