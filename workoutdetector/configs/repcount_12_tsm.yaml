trainer:
  default_root_dir: exp/repcount-12-tsm # where to save logs and checkpoints
  max_epochs: 50
  enable_checkpointing: true
  num_nodes: 1
  devices: auto
  gpus: auto
  log_gpu_memory: null
  enable_progress_bar: true
  overfit_batches: 0.0
  check_val_every_n_epoch: 1
  min_epochs: 1
  accelerator: auto
  sync_batchnorm: false
  precision: 32
  enable_model_summary: true
  weights_summary: top
  num_sanity_val_steps: 2
  resume_from_checkpoint: null
  benchmark: false
  deterministic: true
  auto_lr_find: false
  auto_scale_batch_size: null
  prepare_data_per_node: null
  fast_dev_run: false
optimizer:
  method: SGD
  lr: 0.005
  momentum: 0.9
  weight_decay: 5.0e-4
  eps: 1.0e-8
lr_scheduler:
  policy: StepLR
  gamma: 0.1
  step: 8

model:
  num_class: 12
  num_segments: 8
  base_model: resnet50
  consensus_type: avg
  img_feature_dim: 256
  is_shift: true
  shift_div: 8
  shift_place: blockres
  fc_lr5: true
  temporal_pool: false
  non_local: false
  checkpoint: checkpoints/TSM_somethingv2_RGB_resnet50_shift8_blockres_avg_segment8_e45.pth

data:
  dataset_type: FrameDataset
  data_root: /home/root/data
  num_segments: 8
  filename_tmpl: 'img_{:05}.jpg'
  anno_col: 4
  batch_size: 4
  train:
    anno: /home/root/data/Binary/all-train.txt
    data_prefix: null
    transform:
      person_crop: false
  val:
    anno: /home/root/data/Binary/all-val.txt
    data_prefix: null
    transform:
      person_crop: false
  test:
    anno: /home/root/data/Binary/all-test.txt
    data_prefix: null
    transform:
      person_crop: false
  num_workers: 8

log:
  output_dir: null # os.path.join(trainer.default_root_dir, timestamp)
  log_every_n_steps: 20
  csv:
    enable: true
  tensorboard:
    enable: true
  wandb:
    enable: true
    offline: false
    project: repcount-12-tsm
    name: repcount-12-tsm

callbacks:
  modelcheckpoint:
    save_top_k: 1
    save_weights_only: false
    monitor: val/acc
    mode: max
<<<<<<< HEAD
    dirpath: null # if None, defaults to log.output_dir
=======
    dirpath: null
  early_stopping:
    enable: false
    patience: 10
>>>>>>> fb99993c

seed: 0
train: true
timestamp: null # Will be initialized in python file<|MERGE_RESOLUTION|>--- conflicted
+++ resolved
@@ -91,14 +91,10 @@
     save_weights_only: false
     monitor: val/acc
     mode: max
-<<<<<<< HEAD
     dirpath: null # if None, defaults to log.output_dir
-=======
-    dirpath: null
   early_stopping:
     enable: false
     patience: 10
->>>>>>> fb99993c
 
 seed: 0
 train: true
