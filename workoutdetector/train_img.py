import argparse
import os
import os.path as osp
import time
from os.path import join as osj
from typing import Any, Callable, Dict, List, Optional, Tuple

import pytorch_lightning as pl
from pytorch_lightning.strategies import DDPStrategy
import timm
import torch
import torchvision.transforms as T
import torchvision.transforms.functional as TF
import yaml
from fvcore.common.config import CfgNode
from pytorch_lightning import LightningDataModule, LightningModule, Trainer
from pytorch_lightning.callbacks import (LearningRateMonitor, ModelCheckpoint,
                                         early_stopping)
from pytorch_lightning.loggers import TensorBoardLogger, WandbLogger
from pytorch_lightning.strategies import DDPStrategy
from torch import Tensor, nn, optim
from torch.utils.data import DataLoader

from workoutdetector.datasets import build_dataset
from workoutdetector.settings import PROJ_ROOT


class LitModel(LightningModule):

    def __init__(self, cfg: CfgNode):
        super().__init__()
        self.example_input_array = torch.randn(1, 3, 224, 224)
        self.save_hyperparameters()
        backbone = timm.create_model(cfg.model.backbone_model,
                                     pretrained=True,
                                     num_classes=cfg.model.num_class)
        self.classifier = backbone
        self.loss_module = nn.CrossEntropyLoss()
        self.cfg = cfg
        self.best_val_acc = 0

    def forward(self, x):
        return self.classifier(x)

    def training_step(self, batch, batch_idx):
        x, y = batch
        y_hat = self.forward(x)
        loss = self.loss_module(y_hat, y)
        acc = (y_hat.argmax(dim=1) == y).float().mean()
        self.log("train/acc", acc, prog_bar=True, on_step=False, on_epoch=True)
        self.log('train/loss', loss)
        return loss

    def validation_step(self, batch, batch_idx):
        x, y = batch
        y_hat = self.forward(x)
        loss = self.loss_module(y_hat, y)
        acc = (y_hat.argmax(dim=1) == y).float().mean()
        self.log("val/acc", acc, prog_bar=True, on_step=False, on_epoch=True)
        self.log('val/loss', loss)
        return (y_hat.argmax(dim=1) == y).flatten()

<<<<<<< HEAD
    def validation_epoch_end(self, batch_parts_outputs):
        outputs = self.all_gather(batch_parts_outputs)
        y_hat = torch.cat([output['y_hat'] for output in outputs], dim=0)
        y = torch.cat([output['y'] for output in outputs], dim=0)
        acc = (y_hat.argmax(dim=1) == y).float().mean()
        self.best_val_acc = max(self.best_val_acc, acc.item())
=======
    def validation_epoch_end(self, outputs):
        total = sum(len(o) for o in outputs)
        correct = sum(o.sum().item() for o in outputs)
        acc = correct / total
        self.best_val_acc = max(self.best_val_acc, acc)
>>>>>>> 5f6f4010
        if self.trainer.is_global_zero:
            self.log('val/best_acc', acc, rank_zero_only=True)

    def test_step(self, batch, batch_idx):
        x, y = batch
        y_hat = self.forward(x)
        loss = self.loss_module(y_hat, y)
        acc = (y_hat.argmax(dim=1) == y).float().mean()
        self.log("test/acc", acc, on_step=False, on_epoch=True)
        self.log('test/loss', loss, prog_bar=True)

    def predict_step(self, batch, batch_idx, dataloader_idx=0):
        return self(batch)

    def configure_optimizers(self):
        cfg = self.cfg
        OPTIMIZER = cfg.optimizer.method.lower()
        SCHEDULER = cfg.lr_scheduler.policy.lower()
        if OPTIMIZER == 'sgd':
            optimizer = optim.SGD(self.parameters(),
                                  lr=cfg.optimizer.lr,
                                  momentum=cfg.optimizer.momentum,
                                  weight_decay=cfg.optimizer.weight_decay)
        elif OPTIMIZER == 'adamw':
            optimizer = optim.AdamW(self.parameters(),
                                    lr=cfg.optimizer.lr,
                                    eps=cfg.optimizer.eps,
                                    weight_decay=cfg.optimizer.weight_decay)
        else:
            raise NotImplementedError(
                f'Not implemented optimizer: {cfg.optimizer.method}')
        if SCHEDULER == 'steplr':
            scheduler = optim.lr_scheduler.StepLR(optimizer,
                                                  step_size=cfg.lr_scheduler.step,
                                                  gamma=cfg.lr_scheduler.gamma)
        else:
            raise NotImplementedError(f'Not implemented lr schedular: {cfg.lr_schedular}')
        return {
            "optimizer": optimizer,
            "lr_scheduler": scheduler,
            "monitor": "val/loss",
        }


class DataModule(LightningDataModule):
    """General image dataset
    label text files of [image.png class] are required

    Args:
        cfg (CfgNode): configs of cfg.data
        is_train: bool, train or test. Default True
    """

    def __init__(self, cfg: CfgNode, is_train: bool = True, num_class: int = 0) -> None:
        super().__init__()
        self.cfg = cfg
        self.num_class = num_class
        # self._check_data()

    def _check_data(self):
        """Check data exists and annotation files are correct."""
        for split in ['train', 'val', 'test']:
            ds = build_dataset(self.cfg.dataset_type, self.cfg, split)
            for i, (x, y) in enumerate(ds):
                assert type(x) == torch.Tensor, f"{type(x) is not Tensor}"
                assert 0 <= y < self.num_class, f"{y} is not in [0, {self.num_class})"

    def train_dataloader(self):
        train_set = build_dataset(self.cfg.dataset_type, self.cfg, 'train')
        loader = DataLoader(train_set,
                            num_workers=self.cfg.num_workers,
                            batch_size=self.cfg.batch_size,
                            shuffle=True)
        return loader

    def val_dataloader(self):
        val_set = build_dataset(self.cfg.dataset_type, self.cfg, 'val')
        loader = DataLoader(val_set,
                            num_workers=self.cfg.num_workers,
                            batch_size=self.cfg.batch_size,
                            shuffle=False)
        return loader

    def test_dataloader(self):
        if self.cfg.test.anno:
            test_set = build_dataset(self.cfg.dataset_type, self.cfg, 'test')
            loader = DataLoader(test_set,
                                num_workers=self.cfg.num_workers,
                                batch_size=self.cfg.batch_size,
                                shuffle=False)
            return loader
        else:
            return self.val_dataloader()


def test(cfg: CfgNode) -> None:
    data_module = DataModule(cfg.data, is_train=False)
    model = LitModel.load_from_checkpoint(cfg.checkpoint)
    trainer = Trainer(
        default_root_dir=cfg.trainer.default_root_dir,
        accelerator=cfg.trainer.accelerator,
        devices=cfg.trainer.devices,
    )
    trainer.test(model, data_module)


def train(cfg: CfgNode) -> None:
    data_module = DataModule(cfg.data, num_class=cfg.model.num_class)
    model = LitModel(cfg)

    timenow = time.strftime('%Y%m%d-%H%M%S', time.localtime())

    # callbacks
    CALLBACKS: List[Any] = []

    lr_monitor = LearningRateMonitor(logging_interval='step')
    CALLBACKS.append(lr_monitor)

    # ModelCheckpoint callback
    if cfg.callbacks.modelcheckpoint.dirpath:
        DIRPATH = cfg.callbacks.modelcheckpoint.dirpath
    else:
        DIRPATH = osj(cfg.trainer.default_root_dir, 'checkpoints')
<<<<<<< HEAD
=======
    if not os.path.isdir(DIRPATH):
        print(f'Create checkpoint directory: {DIRPATH}')
        os.makedirs(DIRPATH)

>>>>>>> 5f6f4010
    checkpoint_callback = ModelCheckpoint(
        save_top_k=cfg.callbacks.modelcheckpoint.save_top_k,
        save_weights_only=cfg.callbacks.modelcheckpoint.save_weights_only,
        monitor=cfg.callbacks.modelcheckpoint.monitor,
        mode=cfg.callbacks.modelcheckpoint.mode,
        dirpath=DIRPATH,
        filename="best-val-acc={val/acc:.2f}-epoch={epoch:02d}" + f"-{timenow}",
        auto_insert_metric_name=False)
    CALLBACKS.append(checkpoint_callback)

    if cfg.trainer.early_stopping:
        early_stop = early_stopping.EarlyStopping(monitor='train/loss',
                                                  mode='min',
                                                  patience=cfg.trainer.patience)
        CALLBACKS.append(early_stop)

    # loggers
    cfg_dict = cfg_to_dict(cfg)
    LOGGER: List[Any] = []
    if cfg.log.wandb.enable:
        wandb_logger = WandbLogger(
            save_dir=osj(cfg.log.output_dir),
            project=cfg.log.wandb.project,
            name=cfg.log.name,
            offline=cfg.log.wandb.offline,
        )
        wandb_logger.log_hyperparams(cfg_dict)
        wandb_logger.watch(model, log="all")
        LOGGER.append(wandb_logger)

    if cfg.log.tensorboard.enable:
        tensorboard_logger = TensorBoardLogger(save_dir=cfg.log.output_dir,
                                               name=cfg.log.name,
                                               default_hp_metric=False)
        tensorboard_logger.log_hyperparams(cfg_dict,
                                           metrics={
                                               'train/acc': 0,
                                               'val/acc': 0,
                                               'test/acc': 0,
                                               'train/loss': -1,
                                               'val/loss': -1,
                                               'test/loss': -1
                                           })
        LOGGER.append(tensorboard_logger)

    torch.backends.cudnn.deterministic = True
    torch.backends.cudnn.benchmark = False

    trainer = Trainer(
        default_root_dir=cfg.trainer.default_root_dir,
        max_epochs=cfg.trainer.max_epochs,
        accelerator=cfg.trainer.accelerator,
        devices=cfg.trainer.devices,
        logger=LOGGER,
        callbacks=CALLBACKS,
        auto_lr_find=cfg.trainer.auto_lr_find,
        log_every_n_steps=cfg.log.log_every_n_steps,
        fast_dev_run=cfg.trainer.fast_dev_run,
<<<<<<< HEAD
        strategy=DDPStrategy(find_unused_parameters=False),
=======
        strategy=DDPStrategy(find_unused_parameters=False,
                            process_group_backend='gloo'),
>>>>>>> 5f6f4010
    )

    trainer.fit(model, data_module)

    model.load_from_checkpoint(checkpoint_callback.best_model_path)
    print(f"===>Best model saved at:\n{checkpoint_callback.best_model_path}")

    trainer.test(model, data_module)


def export_model(ckpt: str, onnx_path: Optional[str] = None) -> None:
    model = LitModel.load_from_checkpoint(ckpt)
    model.eval()
    if onnx_path is None:
        onnx_path = ckpt.replace('.ckpt', '.onnx')
    model.to_onnx(onnx_path, input_sample=model.example_input_array, export_params=True)


def cfg_to_dict(cfg: CfgNode) -> dict:
    x = cfg.dump()
    y = yaml.safe_load(x)
    return y


def parse_args(argv=None) -> argparse.Namespace:
    parser = argparse.ArgumentParser(description='Train image model')
    parser.add_argument(
        "--cfg",
        dest="cfg_file",
        help="Path to the config file",
        default=osj(PROJ_ROOT, "workoutdetector/configs/lit_img.yaml"),
        type=str,
    )
    parser.add_argument(
        "opts",
        help="See workoutdetector/configs/lit_img.yaml for all options",
        default=None,
        nargs=argparse.REMAINDER,
    )
    return parser.parse_args(argv)


def load_config(args) -> CfgNode:
    """
    Given the arguemnts, load and initialize the configs.
    Args:
        args (argument): arguments includes `cfg_file`.
    """
    cfg = CfgNode(new_allowed=True)
    cfg.merge_from_file(args.cfg_file)
    if args.opts is not None:
        cfg.merge_from_list(args.opts)
    return cfg


def main(cfg: CfgNode) -> None:
    pl.seed_everything(cfg.seed)

    if cfg.train:
        train(cfg)
    else:
        test(cfg)


if __name__ == '__main__':

    args = parse_args()
    cfg = load_config(args)
    main(cfg)<|MERGE_RESOLUTION|>--- conflicted
+++ resolved
@@ -60,20 +60,11 @@
         self.log('val/loss', loss)
         return (y_hat.argmax(dim=1) == y).flatten()
 
-<<<<<<< HEAD
-    def validation_epoch_end(self, batch_parts_outputs):
-        outputs = self.all_gather(batch_parts_outputs)
-        y_hat = torch.cat([output['y_hat'] for output in outputs], dim=0)
-        y = torch.cat([output['y'] for output in outputs], dim=0)
-        acc = (y_hat.argmax(dim=1) == y).float().mean()
-        self.best_val_acc = max(self.best_val_acc, acc.item())
-=======
     def validation_epoch_end(self, outputs):
         total = sum(len(o) for o in outputs)
         correct = sum(o.sum().item() for o in outputs)
         acc = correct / total
         self.best_val_acc = max(self.best_val_acc, acc)
->>>>>>> 5f6f4010
         if self.trainer.is_global_zero:
             self.log('val/best_acc', acc, rank_zero_only=True)
 
@@ -197,13 +188,10 @@
         DIRPATH = cfg.callbacks.modelcheckpoint.dirpath
     else:
         DIRPATH = osj(cfg.trainer.default_root_dir, 'checkpoints')
-<<<<<<< HEAD
-=======
     if not os.path.isdir(DIRPATH):
         print(f'Create checkpoint directory: {DIRPATH}')
         os.makedirs(DIRPATH)
 
->>>>>>> 5f6f4010
     checkpoint_callback = ModelCheckpoint(
         save_top_k=cfg.callbacks.modelcheckpoint.save_top_k,
         save_weights_only=cfg.callbacks.modelcheckpoint.save_weights_only,
@@ -262,12 +250,8 @@
         auto_lr_find=cfg.trainer.auto_lr_find,
         log_every_n_steps=cfg.log.log_every_n_steps,
         fast_dev_run=cfg.trainer.fast_dev_run,
-<<<<<<< HEAD
-        strategy=DDPStrategy(find_unused_parameters=False),
-=======
         strategy=DDPStrategy(find_unused_parameters=False,
                             process_group_backend='gloo'),
->>>>>>> 5f6f4010
     )
 
     trainer.fit(model, data_module)
