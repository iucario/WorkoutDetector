--- conflicted
+++ resolved
@@ -2,13 +2,8 @@
 import random
 import torch
 import pandas as pd
-<<<<<<< HEAD
-from WorkoutDetector.datasets import RepcountHelper, RepcountRecognitionDataset
-from WorkoutDetector.settings import PROJ_ROOT, REPCOUNT_ANNO_PATH
-=======
 from workoutdetector.datasets import RepcountHelper, RepcountRecognitionDataset
 from workoutdetector.settings import PROJ_ROOT, REPCOUNT_ANNO_PATH
->>>>>>> 20a88fa5
 
 SPLITS = ['train', 'val', 'test']
 ACTIONS = [
@@ -58,8 +53,6 @@
                                             action=ACTIONS)) == TRAIN_TOTAL
         assert len(self.helper.get_rep_data(split=['val'], action=ACTIONS)) == VAL_TOTAL
         assert len(self.helper.get_rep_data(split=['test'], action=ACTIONS)) == TEST_TOTAL
-<<<<<<< HEAD
-=======
         # test rep order: start < end
         reps = random_item.reps
         for start, end in zip(reps[::2], reps[1::2]):
@@ -69,7 +62,6 @@
         for i in range(1, len(reps) // 2, 2):
             assert reps[i] <= reps[i+1], f'{random_item.video_name},' \
                     f'{reps[i]} should be no larger than {reps[i+1]}'
->>>>>>> 20a88fa5
 
     def test_RepcountHelper_eval_count(self):
         for sp in SPLITS:
